--- conflicted
+++ resolved
@@ -228,12 +228,16 @@
 	}).SetupWithManager(k8sManager)
 	Expect(err).ToNot(HaveOccurred())
 
-<<<<<<< HEAD
+
 	err = (&AzureSqlFailoverGroupReconciler{
 		Client:         k8sManager.GetClient(),
 		Log:            ctrl.Log.WithName("controllers").WithName("AzureSqlFailoverGroup"),
 		Recorder:       k8sManager.GetEventRecorderFor("AzureSqlFailoverGroup-controller"),
-=======
+    Scheme:         scheme.Scheme,
+		ResourceClient: resourceClient,
+    }).SetupWithManager(k8sManager)
+	Expect(err).ToNot(HaveOccurred())
+
 	err = (&AzureSqlFirewallRuleReconciler{
 		Client: k8sManager.GetClient(),
 		Telemetry: telemetry.InitializePrometheusDefault(
@@ -241,12 +245,11 @@
 			"AzureSQLFirewallRuleOperator",
 		),
 		Recorder:       k8sManager.GetEventRecorderFor("AzureSqlFirewall-controller"),
->>>>>>> 63384253
 		Scheme:         scheme.Scheme,
 		ResourceClient: resourceClient,
 	}).SetupWithManager(k8sManager)
 	Expect(err).ToNot(HaveOccurred())
-
+  
 	go func() {
 		err = k8sManager.Start(ctrl.SetupSignalHandler())
 		Expect(err).ToNot(HaveOccurred())
