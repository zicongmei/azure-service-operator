--- conflicted
+++ resolved
@@ -51,13 +51,11 @@
 
 	EnsureDelete(ctx, t, tc, dbInstance)
 
-<<<<<<< HEAD
 	assert.Eventually(func() bool {
 		_, err := tc.secretClient.Get(ctx, key)
 		return err != nil
 	}, tc.timeoutFast, tc.retry, "wait for cosmosdb to delete secret")
 
-=======
 }
 
 func TestCosmosDBControllerNoResourceGroup(t *testing.T) {
@@ -125,5 +123,4 @@
 
 	EnsureInstanceWithResult(ctx, t, tc, dbInstance2, errMessage, false)
 	EnsureDelete(ctx, t, tc, dbInstance2)
->>>>>>> 2d608ac0
 }