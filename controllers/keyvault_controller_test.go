// +build all keyvault

package controllers

import (
	"context"
	"net/http"
	"strings"
	"testing"
	"time"

	azurev1alpha1 "github.com/Azure/azure-service-operator/api/v1alpha1"
	"github.com/Azure/azure-service-operator/pkg/errhelp"
	"github.com/Azure/azure-service-operator/pkg/helpers"
	"github.com/Azure/azure-service-operator/pkg/resourcemanager/config"
	kvsecrets "github.com/Azure/azure-service-operator/pkg/secrets/keyvault"
	"github.com/stretchr/testify/assert"
	apierrors "k8s.io/apimachinery/pkg/api/errors"
	metav1 "k8s.io/apimachinery/pkg/apis/meta/v1"
	"k8s.io/apimachinery/pkg/types"
)

func TestKeyvaultControllerHappyPath(t *testing.T) {
	t.Parallel()
	defer PanicRecover()
	ctx := context.Background()
	assert := assert.New(t)

	keyVaultName := "t-kv-dev-" + helpers.RandomString(10)
	const poll = time.Second * 10

	keyVaultLocation := tc.resourceGroupLocation

	// Declare KeyVault object
	keyVaultInstance := &azurev1alpha1.KeyVault{
		ObjectMeta: metav1.ObjectMeta{
			Name:      keyVaultName,
			Namespace: "default",
		},
		Spec: azurev1alpha1.KeyVaultSpec{
			Location:         keyVaultLocation,
			ResourceGroup:    tc.resourceGroupName,
			EnableSoftDelete: true,
		},
	}

	// Create the Keyvault object and expect the Reconcile to be created
	EnsureInstance(ctx, t, tc, keyVaultInstance)

	// verify key vault exists in Azure
	assert.Eventually(func() bool {
		result, _ := tc.keyVaultManager.GetVault(ctx, tc.resourceGroupName, keyVaultInstance.Name)
		return result.Response.StatusCode == http.StatusOK
	}, tc.timeout, tc.retry, "wait for keyVaultInstance to be ready in azure")

	EnsureDelete(ctx, t, tc, keyVaultInstance)

	assert.Eventually(func() bool {
		result, _ := tc.keyVaultManager.GetVault(ctx, tc.resourceGroupName, keyVaultInstance.Name)
		return result.Response.StatusCode == http.StatusNotFound
	}, tc.timeout, tc.retry, "wait for keyVaultInstance to be gone from azure")

}

func TestKeyvaultControllerWithAccessPolicies(t *testing.T) {
	t.Parallel()
	defer PanicRecover()
	ctx := context.Background()
	assert := assert.New(t)

	keyVaultName := "t-kv-dev-" + helpers.RandomString(10)
	const poll = time.Second * 10
	keyVaultLocation := tc.resourceGroupLocation
	accessPolicies := []azurev1alpha1.AccessPolicyEntry{
		{
			TenantID: config.TenantID(),
			ObjectID: config.ClientID(),

			Permissions: &azurev1alpha1.Permissions{
				Keys: &[]string{
					"get",
					"list",
				},
				Secrets: &[]string{
					"get",
					"list",
					"set",
				},
				Certificates: &[]string{
					"get",
					"list",
				},
				Storage: &[]string{
					"get",
					"list",
				},
			},
		}}

	// Declare KeyVault object
	keyVaultInstance := &azurev1alpha1.KeyVault{
		ObjectMeta: metav1.ObjectMeta{
			Name:      keyVaultName,
			Namespace: "default",
		},
		Spec: azurev1alpha1.KeyVaultSpec{
			Location:       keyVaultLocation,
			ResourceGroup:  tc.resourceGroupName,
			AccessPolicies: &accessPolicies,
		},
	}

<<<<<<< HEAD
	EnsureInstance(ctx, t, tc, keyVaultInstance)
=======
	// Create the Keyvault object and expect the Reconcile to be created
	err := tc.k8sClient.Create(ctx, keyVaultInstance)
	assert.Equal(nil, err, "create keyvault in k8s")

	// Prep query for get
	keyVaultNamespacedName := types.NamespacedName{Name: keyVaultName, Namespace: "default"}

	assert.Eventually(func() bool {
		_ = tc.k8sClient.Get(ctx, keyVaultNamespacedName, keyVaultInstance)
		return HasFinalizer(keyVaultInstance, finalizerName)
	}, tc.timeout, tc.retry, "wait for keyvault to have finalizer")

	// Wait until key vault is provisioned

	assert.Eventually(func() bool {
		_ = tc.k8sClient.Get(ctx, keyVaultNamespacedName, keyVaultInstance)
		return strings.Contains(keyVaultInstance.Status.Message, successMsg)
	}, tc.timeout, tc.retry, "wait for keyVaultInstance to be ready in k8s")
>>>>>>> 3c2ee877

	// verify key vault exists in Azure
	assert.Eventually(func() bool {
		result, _ := tc.keyVaultManager.GetVault(ctx, tc.resourceGroupName, keyVaultInstance.Name)
		return result.Response.StatusCode == http.StatusOK
	}, tc.timeout, tc.retry, "wait for keyVaultInstance to be ready in azure")

	//Add code to set secret and get secret from this keyvault using secretclient

	keyvaultSecretClient := kvsecrets.New(keyVaultName)
	secretName := "test-key"
	key := types.NamespacedName{Name: secretName, Namespace: "default"}
	datanew := map[string][]byte{
		"test1": []byte("test2"),
		"test2": []byte("test3"),
	}
	err := keyvaultSecretClient.Upsert(ctx, key, datanew)
	assert.Equal(nil, err, "expect secret to be inserted into keyvault")

	_, err = keyvaultSecretClient.Get(ctx, key)
	assert.Equal(nil, err, "checking if secret is present in keyvault")

<<<<<<< HEAD
	EnsureDelete(ctx, t, tc, keyVaultInstance)

	assert.Eventually(func() bool {
		result, _ := tc.keyVaultManager.GetVault(ctx, tc.resourceGroupName, keyVaultInstance.Name)
		return result.Response.StatusCode == http.StatusNotFound
	}, tc.timeout, tc.retry, "wait for keyVaultInstance to be gone from azure")
}

func TestKeyvaultControllerWithLimitedAccessPolicies(t *testing.T) {
	t.Parallel()
	defer PanicRecover()
	ctx := context.Background()
	assert := assert.New(t)
	keyVaultName := "t-kv-dev-" + helpers.RandomString(10)
	const poll = time.Second * 10
	keyVaultLocation := tc.resourceGroupLocation
	limitedPermissions := []string{"backup"}
	accessPolicies := []azurev1alpha1.AccessPolicyEntry{
		{
			TenantID: config.TenantID(),
			ObjectID: config.ClientID(),
			Permissions: &azurev1alpha1.Permissions{
				Keys:    &limitedPermissions,
				Secrets: &limitedPermissions,
			},
		}}

	// Declare KeyVault object
	keyVaultInstance := &azurev1alpha1.KeyVault{
		ObjectMeta: metav1.ObjectMeta{
			Name:      keyVaultName,
			Namespace: "default",
		},
		Spec: azurev1alpha1.KeyVaultSpec{
			Location:       keyVaultLocation,
			ResourceGroup:  tc.resourceGroupName,
			AccessPolicies: &accessPolicies,
		},
	}

	EnsureInstance(ctx, t, tc, keyVaultInstance)

	// verify key vault exists in Azure
	assert.Eventually(func() bool {
		result, _ := tc.keyVaultManager.GetVault(ctx, tc.resourceGroupName, keyVaultInstance.Name)
		return result.Response.StatusCode == http.StatusOK
	}, tc.timeout, tc.retry, "wait for keyVaultInstance to be ready in azure")
	//Add code to set secret and get secret from this keyvault using secretclient

	keyvaultSecretClient := kvsecrets.New(keyVaultName)
	secretName := "test-key"
	key := types.NamespacedName{Name: secretName, Namespace: "default"}
	datanew := map[string][]byte{
		"test1": []byte("test2"),
		"test2": []byte("test3"),
	}
	err := keyvaultSecretClient.Upsert(ctx, key, datanew)
	assert.NotEqual(nil, err, "expect secret to not be inserted into keyvault")

	_, err = keyvaultSecretClient.Get(ctx, key)
	assert.NotEqual(nil, err, "should not be able to get secrets")

	EnsureDelete(ctx, t, tc, keyVaultInstance)
=======
	// delete key vault
	err = tc.k8sClient.Delete(ctx, keyVaultInstance)
	assert.Equal(nil, err, "delete keyvault in k8s")

	// verify key vault is gone from kubernetes
	assert.Eventually(func() bool {
		err := tc.k8sClient.Get(ctx, keyVaultNamespacedName, keyVaultInstance)
		return apierrors.IsNotFound(err)
	}, tc.timeout, tc.retry, "wait for keyVaultInstance to be gone from k8s")
>>>>>>> 3c2ee877

	assert.Eventually(func() bool {
		result, _ := tc.keyVaultManager.GetVault(ctx, tc.resourceGroupName, keyVaultInstance.Name)
		return result.Response.StatusCode == http.StatusNotFound
	}, tc.timeout, tc.retry, "wait for keyVaultInstance to be gone from azure")

}

func TestKeyvaultControllerInvalidName(t *testing.T) {
	t.Parallel()
	defer PanicRecover()
	ctx := context.Background()
	assert := assert.New(t)

	keyVaultName := "k"

	keyVaultLocation := tc.resourceGroupLocation

	// Declare KeyVault object
	keyVaultInstance := &azurev1alpha1.KeyVault{
		ObjectMeta: metav1.ObjectMeta{
			Name:      keyVaultName,
			Namespace: "default",
		},
		Spec: azurev1alpha1.KeyVaultSpec{
			Location:      keyVaultLocation,
			ResourceGroup: tc.resourceGroupName,
		},
	}

	// Create the Keyvault object and expect the Reconcile to be created
	err := tc.k8sClient.Create(ctx, keyVaultInstance)
	assert.Equal(nil, err, "create keyvault in k8s")

	// Prep query for get
	keyVaultNamespacedName := types.NamespacedName{Name: keyVaultName, Namespace: "default"}

	assert.Eventually(func() bool {
		_ = tc.k8sClient.Get(ctx, keyVaultNamespacedName, keyVaultInstance)
		return HasFinalizer(keyVaultInstance, finalizerName)
	}, tc.timeout, tc.retry, "wait for keyvault to have finalizer")

	// Verify you get the invalid name error

	assert.Eventually(func() bool {
		_ = tc.k8sClient.Get(ctx, keyVaultNamespacedName, keyVaultInstance)
		return strings.Contains(keyVaultInstance.Status.Message, errhelp.AccountNameInvalid)
	}, tc.timeout, tc.retry, "wait for invalid account name error")

	// delete key vault
	err = tc.k8sClient.Delete(ctx, keyVaultInstance)
	assert.Equal(nil, err, "delete keyvault in k8s")

	// verify key vault is gone from kubernetes

	assert.Eventually(func() bool {
		err := tc.k8sClient.Get(ctx, keyVaultNamespacedName, keyVaultInstance)
		return apierrors.IsNotFound(err)
	}, tc.timeout, tc.retry, "wait for keyVaultInstance to be gone from k8s")

}

func TestKeyvaultControllerNoResourceGroup(t *testing.T) {
	t.Parallel()
	defer PanicRecover()
	ctx := context.Background()
	assert := assert.New(t)

	keyVaultName := "t-kv-dev-" + helpers.RandomString(10)

	keyVaultLocation := tc.resourceGroupLocation

	// Declare KeyVault object
	keyVaultInstance := &azurev1alpha1.KeyVault{
		ObjectMeta: metav1.ObjectMeta{
			Name:      keyVaultName,
			Namespace: "default",
		},
		Spec: azurev1alpha1.KeyVaultSpec{
			Location:      keyVaultLocation,
			ResourceGroup: "fakerg",
		},
	}

	// Create the Keyvault object and expect the Reconcile to be created
	err := tc.k8sClient.Create(ctx, keyVaultInstance)
	assert.Equal(nil, err, "create keyvault in k8s")

	// Prep query for get
	keyVaultNamespacedName := types.NamespacedName{Name: keyVaultName, Namespace: "default"}

	assert.Eventually(func() bool {
		_ = tc.k8sClient.Get(ctx, keyVaultNamespacedName, keyVaultInstance)
		return HasFinalizer(keyVaultInstance, finalizerName)
	}, tc.timeout, tc.retry, "wait for keyvault to have finalizer")

	// Verify you get the resource group not found error

	assert.Eventually(func() bool {
		_ = tc.k8sClient.Get(ctx, keyVaultNamespacedName, keyVaultInstance)
		return strings.Contains(keyVaultInstance.Status.Message, errhelp.ResourceGroupNotFoundErrorCode)
	}, tc.timeout, tc.retry, "wait for ResourceGroupNotFound error")

	// delete key vault
	err = tc.k8sClient.Delete(ctx, keyVaultInstance)
	assert.Equal(nil, err, "delete keyvault in k8s")

	// verify key vault is gone from kubernetes

	assert.Eventually(func() bool {
		err := tc.k8sClient.Get(ctx, keyVaultNamespacedName, keyVaultInstance)
		return apierrors.IsNotFound(err)
	}, tc.timeout, tc.retry, "wait for keyVaultInstance to be gone from k8s")

}<|MERGE_RESOLUTION|>--- conflicted
+++ resolved
@@ -110,28 +110,7 @@
 		},
 	}
 
-<<<<<<< HEAD
 	EnsureInstance(ctx, t, tc, keyVaultInstance)
-=======
-	// Create the Keyvault object and expect the Reconcile to be created
-	err := tc.k8sClient.Create(ctx, keyVaultInstance)
-	assert.Equal(nil, err, "create keyvault in k8s")
-
-	// Prep query for get
-	keyVaultNamespacedName := types.NamespacedName{Name: keyVaultName, Namespace: "default"}
-
-	assert.Eventually(func() bool {
-		_ = tc.k8sClient.Get(ctx, keyVaultNamespacedName, keyVaultInstance)
-		return HasFinalizer(keyVaultInstance, finalizerName)
-	}, tc.timeout, tc.retry, "wait for keyvault to have finalizer")
-
-	// Wait until key vault is provisioned
-
-	assert.Eventually(func() bool {
-		_ = tc.k8sClient.Get(ctx, keyVaultNamespacedName, keyVaultInstance)
-		return strings.Contains(keyVaultInstance.Status.Message, successMsg)
-	}, tc.timeout, tc.retry, "wait for keyVaultInstance to be ready in k8s")
->>>>>>> 3c2ee877
 
 	// verify key vault exists in Azure
 	assert.Eventually(func() bool {
@@ -154,7 +133,6 @@
 	_, err = keyvaultSecretClient.Get(ctx, key)
 	assert.Equal(nil, err, "checking if secret is present in keyvault")
 
-<<<<<<< HEAD
 	EnsureDelete(ctx, t, tc, keyVaultInstance)
 
 	assert.Eventually(func() bool {
@@ -218,32 +196,75 @@
 	assert.NotEqual(nil, err, "should not be able to get secrets")
 
 	EnsureDelete(ctx, t, tc, keyVaultInstance)
-=======
+
+	assert.Eventually(func() bool {
+		result, _ := tc.keyVaultManager.GetVault(ctx, tc.resourceGroupName, keyVaultInstance.Name)
+		return result.Response.StatusCode == http.StatusNotFound
+	}, tc.timeout, tc.retry, "wait for keyVaultInstance to be gone from azure")
+
+}
+
+func TestKeyvaultControllerInvalidName(t *testing.T) {
+	t.Parallel()
+	defer PanicRecover()
+	ctx := context.Background()
+	assert := assert.New(t)
+
+	keyVaultName := "k"
+
+	keyVaultLocation := tc.resourceGroupLocation
+
+	// Declare KeyVault object
+	keyVaultInstance := &azurev1alpha1.KeyVault{
+		ObjectMeta: metav1.ObjectMeta{
+			Name:      keyVaultName,
+			Namespace: "default",
+		},
+		Spec: azurev1alpha1.KeyVaultSpec{
+			Location:      keyVaultLocation,
+			ResourceGroup: tc.resourceGroupName,
+		},
+	}
+
+	// Create the Keyvault object and expect the Reconcile to be created
+	err := tc.k8sClient.Create(ctx, keyVaultInstance)
+	assert.Equal(nil, err, "create keyvault in k8s")
+
+	// Prep query for get
+	keyVaultNamespacedName := types.NamespacedName{Name: keyVaultName, Namespace: "default"}
+
+	assert.Eventually(func() bool {
+		_ = tc.k8sClient.Get(ctx, keyVaultNamespacedName, keyVaultInstance)
+		return HasFinalizer(keyVaultInstance, finalizerName)
+	}, tc.timeout, tc.retry, "wait for keyvault to have finalizer")
+
+	// Verify you get the invalid name error
+
+	assert.Eventually(func() bool {
+		_ = tc.k8sClient.Get(ctx, keyVaultNamespacedName, keyVaultInstance)
+		return strings.Contains(keyVaultInstance.Status.Message, errhelp.AccountNameInvalid)
+	}, tc.timeout, tc.retry, "wait for invalid account name error")
+
 	// delete key vault
 	err = tc.k8sClient.Delete(ctx, keyVaultInstance)
 	assert.Equal(nil, err, "delete keyvault in k8s")
 
 	// verify key vault is gone from kubernetes
+
 	assert.Eventually(func() bool {
 		err := tc.k8sClient.Get(ctx, keyVaultNamespacedName, keyVaultInstance)
 		return apierrors.IsNotFound(err)
 	}, tc.timeout, tc.retry, "wait for keyVaultInstance to be gone from k8s")
->>>>>>> 3c2ee877
-
-	assert.Eventually(func() bool {
-		result, _ := tc.keyVaultManager.GetVault(ctx, tc.resourceGroupName, keyVaultInstance.Name)
-		return result.Response.StatusCode == http.StatusNotFound
-	}, tc.timeout, tc.retry, "wait for keyVaultInstance to be gone from azure")
 
 }
 
-func TestKeyvaultControllerInvalidName(t *testing.T) {
-	t.Parallel()
-	defer PanicRecover()
-	ctx := context.Background()
-	assert := assert.New(t)
-
-	keyVaultName := "k"
+func TestKeyvaultControllerNoResourceGroup(t *testing.T) {
+	t.Parallel()
+	defer PanicRecover()
+	ctx := context.Background()
+	assert := assert.New(t)
+
+	keyVaultName := "t-kv-dev-" + helpers.RandomString(10)
 
 	keyVaultLocation := tc.resourceGroupLocation
 
@@ -255,7 +276,7 @@
 		},
 		Spec: azurev1alpha1.KeyVaultSpec{
 			Location:      keyVaultLocation,
-			ResourceGroup: tc.resourceGroupName,
+			ResourceGroup: "fakerg",
 		},
 	}
 
@@ -271,12 +292,12 @@
 		return HasFinalizer(keyVaultInstance, finalizerName)
 	}, tc.timeout, tc.retry, "wait for keyvault to have finalizer")
 
-	// Verify you get the invalid name error
+	// Verify you get the resource group not found error
 
 	assert.Eventually(func() bool {
 		_ = tc.k8sClient.Get(ctx, keyVaultNamespacedName, keyVaultInstance)
-		return strings.Contains(keyVaultInstance.Status.Message, errhelp.AccountNameInvalid)
-	}, tc.timeout, tc.retry, "wait for invalid account name error")
+		return strings.Contains(keyVaultInstance.Status.Message, errhelp.ResourceGroupNotFoundErrorCode)
+	}, tc.timeout, tc.retry, "wait for ResourceGroupNotFound error")
 
 	// delete key vault
 	err = tc.k8sClient.Delete(ctx, keyVaultInstance)
@@ -289,58 +310,4 @@
 		return apierrors.IsNotFound(err)
 	}, tc.timeout, tc.retry, "wait for keyVaultInstance to be gone from k8s")
 
-}
-
-func TestKeyvaultControllerNoResourceGroup(t *testing.T) {
-	t.Parallel()
-	defer PanicRecover()
-	ctx := context.Background()
-	assert := assert.New(t)
-
-	keyVaultName := "t-kv-dev-" + helpers.RandomString(10)
-
-	keyVaultLocation := tc.resourceGroupLocation
-
-	// Declare KeyVault object
-	keyVaultInstance := &azurev1alpha1.KeyVault{
-		ObjectMeta: metav1.ObjectMeta{
-			Name:      keyVaultName,
-			Namespace: "default",
-		},
-		Spec: azurev1alpha1.KeyVaultSpec{
-			Location:      keyVaultLocation,
-			ResourceGroup: "fakerg",
-		},
-	}
-
-	// Create the Keyvault object and expect the Reconcile to be created
-	err := tc.k8sClient.Create(ctx, keyVaultInstance)
-	assert.Equal(nil, err, "create keyvault in k8s")
-
-	// Prep query for get
-	keyVaultNamespacedName := types.NamespacedName{Name: keyVaultName, Namespace: "default"}
-
-	assert.Eventually(func() bool {
-		_ = tc.k8sClient.Get(ctx, keyVaultNamespacedName, keyVaultInstance)
-		return HasFinalizer(keyVaultInstance, finalizerName)
-	}, tc.timeout, tc.retry, "wait for keyvault to have finalizer")
-
-	// Verify you get the resource group not found error
-
-	assert.Eventually(func() bool {
-		_ = tc.k8sClient.Get(ctx, keyVaultNamespacedName, keyVaultInstance)
-		return strings.Contains(keyVaultInstance.Status.Message, errhelp.ResourceGroupNotFoundErrorCode)
-	}, tc.timeout, tc.retry, "wait for ResourceGroupNotFound error")
-
-	// delete key vault
-	err = tc.k8sClient.Delete(ctx, keyVaultInstance)
-	assert.Equal(nil, err, "delete keyvault in k8s")
-
-	// verify key vault is gone from kubernetes
-
-	assert.Eventually(func() bool {
-		err := tc.k8sClient.Get(ctx, keyVaultNamespacedName, keyVaultInstance)
-		return apierrors.IsNotFound(err)
-	}, tc.timeout, tc.retry, "wait for keyVaultInstance to be gone from k8s")
-
 }