// Copyright (c) Microsoft and contributors.  All rights reserved.
//
// This source code is licensed under the MIT license found in the
// LICENSE file in the root directory of this source tree.

package sqlclient

import (
	"context"
	"fmt"
	"testing"
	"time"

	"github.com/Azure/azure-service-operator/pkg/errhelp"
	"github.com/Azure/azure-service-operator/pkg/resourcemanager/config"
	"github.com/Azure/azure-service-operator/pkg/resourcemanager/resources"
	"github.com/Azure/azure-service-operator/pkg/util"
	"github.com/Azure/go-autorest/autorest/to"
)

// TestCreateOrUpdateSQLServer tests creating and delete a SQL server
func TestCreateOrUpdateSQLServer(t *testing.T) {

	var groupName = config.GenerateGroupName("SQLCreateDeleteTest")
	config.SetGroupName(groupName)

	ctx := context.Background()
	defer resources.Cleanup(ctx)

	// create the resource group
	_, err := resources.CreateGroup(ctx, config.GroupName())
	if err != nil {
		util.PrintAndLog(err.Error())
		t.FailNow()
	}

	// create the Go SDK client with relevant info
	sdk := GoSDKClient{}

	location := config.DefaultLocation()
	serverName := generateName("sqlsrvtest")

	// create the server
	sqlServerProperties := SQLServerProperties{
		AdministratorLogin:         to.StringPtr("Moss"),
		AdministratorLoginPassword: to.StringPtr("TheITCrowd_{01}!"),
	}

	// wait for server to be created, then only proceed once activated
	server, err := sdk.CreateOrUpdateSQLServer(ctx, groupName, location, serverName, sqlServerProperties)
	for {
		time.Sleep(time.Second)
<<<<<<< HEAD
		server, err = sdk.GetServer(ctx, groupName, serverName)
=======

		server, err := sdk.GetServer(ctx, groupName, serverName)
		if err == nil {
			if *server.State == "Ready" {
				util.PrintAndLog("sql server ready")
				break
			}
		}
		server, err = sdk.CreateOrUpdateSQLServer(ctx, groupName, location, serverName, sqlServerProperties)
>>>>>>> 307ddb96
		if err == nil {
			if *server.State == "Ready" {
				util.PrintAndLog("sql server ready")
				break
			} else {
				util.PrintAndLog("waiting for sql server to be ready...")
				continue
			}
		} else {
			if errhelp.IsAsynchronousOperationNotComplete(err) || errhelp.IsGroupNotFound(err) || errhelp.IsResourceNotFound(err) {
				util.PrintAndLog("waiting for sql server to be ready...")
				continue
			} else {
				util.PrintAndLog(fmt.Sprintf("cannot create sql server: %v", err))
				t.FailNow()
				break
			}
		}
	}

	// create a DB
	sqlDBProperties := SQLDatabaseProperties{
		DatabaseName: "sqldatabase-sample",
		Edition:      Basic,
	}

	// wait for db to be created, then only proceed once activated
	for {
		time.Sleep(time.Second)
		future, err := sdk.CreateOrUpdateDB(ctx, groupName, location, serverName, sqlDBProperties)
		if err == nil {
			db, err := future.Result(getGoDbClient())
			if err == nil {
				if *db.Status == "Online" {
					util.PrintAndLog("db ready")
					break
				}
			} else {
				util.PrintAndLog("waiting for db to be ready...")
				continue
			}
		} else {
			if errhelp.IsAsynchronousOperationNotComplete(err) || errhelp.IsGroupNotFound(err) {
				util.PrintAndLog("waiting for db to be ready...")
				continue
			} else {
				util.PrintAndLog(fmt.Sprintf("cannot create db: %v", err))
				t.FailNow()
				break
			}
		}
	}

	// create a firewall rule
	util.PrintAndLog("creating firewall rule...")
	_, err = sdk.CreateOrUpdateSQLFirewallRule(ctx, groupName, serverName, "test-rule1", "1.1.1.1", "2.2.2.2")
	if err != nil {
		util.PrintAndLog(fmt.Sprintf("cannot create firewall rule: %v", err))
		t.FailNow()
	}
	util.PrintAndLog("firewall rule created")
	time.Sleep(time.Second)

	// create a failover group

	// create secondary SQL server
	// create the Go SDK client with relevant info
	secSrvName := generateName("sqlsrvsecondary")
	secLocation := "westus"

	// create the server
	sqlServerProperties = SQLServerProperties{
		AdministratorLogin:         to.StringPtr("Moss"),
		AdministratorLoginPassword: to.StringPtr("TheITCrowd_{01}!"),
	}

	// wait for server to be created, then only proceed once activated
	for {
		time.Sleep(time.Second)

		server, err := sdk.GetServer(ctx, groupName, secSrvName)
		if err == nil {
			if *server.State == "Ready" {
				util.PrintAndLog("sql server ready")
				break
			}
		}

		server, err = sdk.CreateOrUpdateSQLServer(ctx, groupName, secLocation, secSrvName, sqlServerProperties)
		if err == nil {
			if *server.State == "Ready" {
				util.PrintAndLog("sql server ready")
				break
			} else {
				util.PrintAndLog("waiting for sql server to be ready...")
				continue
			}
		} else {
			if errhelp.IsAsynchronousOperationNotComplete(err) || errhelp.IsGroupNotFound(err) {
				util.PrintAndLog("waiting for sql server to be ready...")
				continue
			} else {
				util.PrintAndLog(fmt.Sprintf("cannot create sql server: %v", err))
				t.FailNow()
				break
			}
		}
	}

	// Initialize struct for failover group
	sqlFailoverGroupProperties := SQLFailoverGroupProperties{
		FailoverPolicy:               Automatic,
		FailoverGracePeriod:          30,
		SecondaryServerName:          secSrvName,
		SecondaryServerResourceGroup: groupName,
		DatabaseList:                 []string{"sqldatabase-sample"},
	}

	failoverGroupName := generateName("failovergroup")
	for {
		time.Sleep(time.Second)
		_, err := sdk.CreateOrUpdateFailoverGroup(ctx, groupName, serverName, failoverGroupName, sqlFailoverGroupProperties)
		if err == nil {
			util.PrintAndLog(fmt.Sprintf("failover group created successfully %s", failoverGroupName))
			break
		} else {
			if errhelp.IsAsynchronousOperationNotComplete(err) || errhelp.IsGroupNotFound(err) {
				util.PrintAndLog("waiting for failover group to be ready...")
				continue
			} else {
				util.PrintAndLog(fmt.Sprintf("cannot create failovergroup: %v", err))
				t.FailNow()
				break
			}
		}
	}

	// delete firewall rule
	util.PrintAndLog("deleting firewall rule...")
	err = sdk.DeleteSQLFirewallRule(ctx, groupName, serverName, "test-rule1")
	if err != nil {
		util.PrintAndLog(fmt.Sprintf("cannot delete firewall rule: %v", err))
		t.FailNow()
	}
	util.PrintAndLog("firewall rule deleted")

	// delete the failover group
	util.PrintAndLog("deleting failover group...")
	response, err := sdk.DeleteFailoverGroup(ctx, groupName, serverName, failoverGroupName)
	if err == nil {
		if response.StatusCode == 200 {
			util.PrintAndLog("failover group deleted")
		}
	} else {
		util.PrintAndLog(fmt.Sprintf("cannot delete failover group: %v", err))
		t.FailNow()
	}

	// delete the DB
	time.Sleep(time.Second)
	util.PrintAndLog("deleting db...")
	response, err = sdk.DeleteDB(ctx, groupName, secSrvName, "sqldatabase-sample")
	if err == nil {
		if response.StatusCode == 200 {
			util.PrintAndLog("db deleted")
		}
	} else {
		util.PrintAndLog(fmt.Sprintf("cannot delete db: %v", err))
		t.FailNow()
	}

	// delete the server
	util.PrintAndLog("deleting server...")
	time.Sleep(time.Second)
	response, err = sdk.DeleteSQLServer(ctx, groupName, serverName)
	if err == nil {
		if response.StatusCode == 200 {
			util.PrintAndLog("sql server deleted")
		} else {
			util.PrintAndLog(fmt.Sprintf("cannot delete sql server, code: %v", response.StatusCode))
			t.FailNow()
		}
	} else {
		if !errhelp.IsAsynchronousOperationNotComplete(err) && !errhelp.IsGroupNotFound(err) {
			util.PrintAndLog(fmt.Sprintf("cannot delete sql server: %v", err))
			t.FailNow()
		}
	}

	// delete the secondary server
	util.PrintAndLog("deleting second server...")
	time.Sleep(time.Second)
	response, err = sdk.DeleteSQLServer(ctx, groupName, secSrvName)
	if err == nil {
		if response.StatusCode == 200 {
			util.PrintAndLog("sql server deleted")
		} else {
			util.PrintAndLog(fmt.Sprintf("cannot delete sql server, code: %v", response.StatusCode))
			t.FailNow()
		}
	} else {
		if !errhelp.IsAsynchronousOperationNotComplete(err) && !errhelp.IsGroupNotFound(err) {
			util.PrintAndLog(fmt.Sprintf("cannot delete sql server: %v", err))
			t.FailNow()
		}
	}

	// delete the resource group
	util.PrintAndLog("deleting resource group...")
	time.Sleep(time.Second)
	_, err = resources.DeleteGroup(ctx, config.GroupName())
	if err != nil {
		util.PrintAndLog(fmt.Sprintf("Cannot delete resourcegroup: %v", err))
		t.FailNow()
	}

}<|MERGE_RESOLUTION|>--- conflicted
+++ resolved
@@ -47,12 +47,8 @@
 	}
 
 	// wait for server to be created, then only proceed once activated
-	server, err := sdk.CreateOrUpdateSQLServer(ctx, groupName, location, serverName, sqlServerProperties)
-	for {
-		time.Sleep(time.Second)
-<<<<<<< HEAD
-		server, err = sdk.GetServer(ctx, groupName, serverName)
-=======
+	for {
+		time.Sleep(time.Second)
 
 		server, err := sdk.GetServer(ctx, groupName, serverName)
 		if err == nil {
@@ -62,7 +58,6 @@
 			}
 		}
 		server, err = sdk.CreateOrUpdateSQLServer(ctx, groupName, location, serverName, sqlServerProperties)
->>>>>>> 307ddb96
 		if err == nil {
 			if *server.State == "Ready" {
 				util.PrintAndLog("sql server ready")
@@ -77,6 +72,8 @@
 				continue
 			} else {
 				util.PrintAndLog(fmt.Sprintf("cannot create sql server: %v", err))
+				util.PrintAndLog(fmt.Sprintf("cannot create sql server: %v", serverName))
+
 				t.FailNow()
 				break
 			}
