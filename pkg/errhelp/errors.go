// Copyright (c) Microsoft Corporation.
// Licensed under the MIT License.

package errhelp

import (
	"encoding/json"
	"fmt"
	"strings"

	"github.com/Azure/go-autorest/autorest"
	"github.com/Azure/go-autorest/autorest/azure"
	"github.com/Azure/go-autorest/autorest/validation"
	"k8s.io/apimachinery/pkg/api/errors"
)

const (
	AccountNameInvalid                  = "AccountNameInvalid"
	AlreadyExists                       = "AlreadyExists"
	AsyncOpIncompleteError              = "AsyncOpIncomplete"
	BadRequest                          = "BadRequest"
	CannotParseError                    = "CannotParseError"
	ConflictingServerOperation          = "ConflictingServerOperation"
	ContainerOperationFailure           = "ContainerOperationFailure"
	CreationPending                     = "CreationPending"
	FailoverGroupBusy                   = "FailoverGroupBusy"
	Forbidden                           = "Forbidden"
	InvalidAccessPolicy                 = "InvalidAccessPolicy"
	InvalidCIDRNotation                 = "InvalidCIDRNotation"
	InvalidFailoverGroupRegion          = "InvalidFailoverGroupRegion"
	InvalidParameters                   = "InvalidParameters"
	InvalidRequestFormat                = "InvalidRequestFormat"
	InvalidResourceLocation             = "InvalidResourceLocation"
	InvalidServerName                   = "InvalidServerName"
	InvalidResourceReference            = "InvalidResourceReference"
	KeyNotFound                         = "KeyNotFound"
	LocationNotAvailableForResourceType = "LocationNotAvailableForResourceType"
	ProvisioningDisabled                = "ProvisioningDisabled"
	NetcfgInvalidIPAddressPrefix        = "NetcfgInvalidIPAddressPrefix"
	NetcfgInvalidSubnet                 = "NetcfgInvalidSubnet"
	NetcfgInvalidVirtualNetworkSite     = "NetcfgInvalidVirtualNetworkSite"
	NotFoundErrorCode                   = "NotFound"
	NoSuchHost                          = "no such host"
	ParentNotFoundErrorCode             = "ParentResourceNotFound"
	QuotaExceeded                       = "QuotaExceeded"
	ResourceGroupNotFoundErrorCode      = "ResourceGroupNotFound"
	RegionDoesNotAllowProvisioning      = "RegionDoesNotAllowProvisioning"
	ResourceNotFound                    = "ResourceNotFound"
	RequestConflictError                = "Conflict"
	ValidationError                     = "ValidationError"
	SubscriptionDoesNotHaveServer       = "SubscriptionDoesNotHaveServer"
	NotSupported                        = "NotSupported"
	SecretNotFound                      = "SecretNotFound"
	RequestDisallowedByPolicy           = "RequestDisallowedByPolicy"
	ServiceBusy                         = "ServiceBusy"
	NameNotAvailable                    = "NameNotAvailable"

	NetworkAclsValidationFailure        = "NetworkAclsValidationFailure"
<<<<<<< HEAD
	PublicIPIdleTimeoutIsOutOfRange     = "PublicIPIdleTimeoutIsOutOfRange"
=======

	PublicIPIdleTimeoutIsOutOfRange     = "PublicIPIdleTimeoutIsOutOfRange"

>>>>>>> b7bbc9f1
)

func NewAzureError(err error) error {
	var kind, reason string
	if err == nil {
		return nil
	}
	ae := AzureError{
		Original: err,
	}

	if det, ok := err.(autorest.DetailedError); ok {

		ae.Code = det.StatusCode.(int)
		if e, ok := det.Original.(*azure.RequestError); ok {
			if e.ServiceError != nil {
				kind = e.ServiceError.Code
				reason = e.ServiceError.Message
			} else {
				kind = CannotParseError
				reason = CannotParseError
			}
		} else if e, ok := det.Original.(azure.RequestError); ok {
			if e.ServiceError != nil {
				kind = e.ServiceError.Code
				reason = e.ServiceError.Message
			} else {
				kind = CannotParseError
				reason = CannotParseError
			}
		} else if e, ok := det.Original.(*azure.ServiceError); ok {
			kind = e.Code
			reason = e.Message
			if e.Code == "Failed" && len(e.AdditionalInfo) == 1 {
				if v, ok := e.AdditionalInfo[0]["code"]; ok {
					kind = v.(string)
				}
			}
		} else if _, ok := det.Original.(*errors.StatusError); ok {
			kind = "StatusError"
			reason = "StatusError"
		} else if _, ok := det.Original.(*json.UnmarshalTypeError); ok {
			kind = NotFoundErrorCode
			reason = NotFoundErrorCode
		}

	} else if _, ok := err.(azure.AsyncOpIncompleteError); ok {
		kind = "AsyncOpIncomplete"
		reason = "AsyncOpIncomplete"
	} else if verr, ok := err.(validation.Error); ok {
		kind = "ValidationError"
		reason = verr.Message
	} else if err.Error() == InvalidServerName {
		kind = InvalidServerName
		reason = InvalidServerName
	} else if err.Error() == AlreadyExists {
		kind = AlreadyExists
		reason = AlreadyExists
	} else if err.Error() == AccountNameInvalid {
		kind = AccountNameInvalid
		reason = AccountNameInvalid
	} else if strings.Contains(err.Error(), InvalidAccessPolicy) {
		kind = InvalidAccessPolicy
		reason = InvalidAccessPolicy
	} else if strings.Contains(err.Error(), LocationNotAvailableForResourceType) {
		kind = LocationNotAvailableForResourceType
		reason = LocationNotAvailableForResourceType
	}
	ae.Reason = reason
	ae.Type = kind

	return &ae
}

func NewAzureErrorAzureError(err error) *AzureError {
	return NewAzureError(err).(*AzureError)
}

type AzureError struct {
	Type     string
	Reason   string
	Code     int
	Original error
}

func (e AzureError) Error() string {
	return e.Original.Error()
}

type AdminSecretNotFound struct {
	Name string
}

func (e AdminSecretNotFound) Error() string {
	return fmt.Sprintf("admin secret '%s' not found", e.Name)
}

func NewAdminSecretNotFoundError(name string) *AdminSecretNotFound {
	return &AdminSecretNotFound{name}
}<|MERGE_RESOLUTION|>--- conflicted
+++ resolved
@@ -55,14 +55,9 @@
 	ServiceBusy                         = "ServiceBusy"
 	NameNotAvailable                    = "NameNotAvailable"
 
-	NetworkAclsValidationFailure        = "NetworkAclsValidationFailure"
-<<<<<<< HEAD
-	PublicIPIdleTimeoutIsOutOfRange     = "PublicIPIdleTimeoutIsOutOfRange"
-=======
+	NetworkAclsValidationFailure = "NetworkAclsValidationFailure"
 
-	PublicIPIdleTimeoutIsOutOfRange     = "PublicIPIdleTimeoutIsOutOfRange"
-
->>>>>>> b7bbc9f1
+	PublicIPIdleTimeoutIsOutOfRange = "PublicIPIdleTimeoutIsOutOfRange"
 )
 
 func NewAzureError(err error) error {
