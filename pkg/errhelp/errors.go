--- conflicted
+++ resolved
@@ -46,12 +46,9 @@
 	RequestConflictError                = "Conflict"
 	ValidationError                     = "ValidationError"
 	SubscriptionDoesNotHaveServer       = "SubscriptionDoesNotHaveServer"
-<<<<<<< HEAD
 	NotSupported                        = "NotSupported"
 	SecretNotFound                      = "SecretNotFound"
-=======
 	RequestDisallowedByPolicy           = "RequestDisallowedByPolicy"
->>>>>>> b9abb35b
 )
 
 func NewAzureError(err error) error {
