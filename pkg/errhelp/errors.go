package errhelp

import (
	"encoding/json"

	"github.com/Azure/go-autorest/autorest"
	"github.com/Azure/go-autorest/autorest/azure"
	"github.com/Azure/go-autorest/autorest/validation"
	"k8s.io/apimachinery/pkg/api/errors"
)

const (
	ParentNotFoundErrorCode        = "ParentResourceNotFound"
	ResourceGroupNotFoundErrorCode = "ResourceGroupNotFound"
	NotFoundErrorCode              = "NotFound"
	ResourceNotFound               = "ResourceNotFound"
	AsyncOpIncompleteError         = "AsyncOpIncomplete"
	InvalidServerName              = "InvalidServerName"
	ContainerOperationFailure      = "ContainerOperationFailure"
	ValidationError                = "ValidationError"
<<<<<<< HEAD
=======
	AlreadyExists                  = "AlreadyExists"
	AccountNameInvalid             = "AccountNameInvalid"
>>>>>>> 1c87a637
)

func NewAzureError(err error) error {
	var kind, reason string
	if err == nil {
		return nil
	}
	ae := AzureError{
		Original: err,
	}

	if det, ok := err.(autorest.DetailedError); ok {

		ae.Code = det.StatusCode.(int)
		if e, ok := det.Original.(*azure.RequestError); ok {
			kind = e.ServiceError.Code
			reason = e.ServiceError.Message
		} else if e, ok := det.Original.(*azure.ServiceError); ok {
			kind = e.Code
			reason = e.Message
			if e.Code == "Failed" && len(e.AdditionalInfo) == 1 {
				if v, ok := e.AdditionalInfo[0]["code"]; ok {
					kind = v.(string)
				}
			}
		} else if _, ok := det.Original.(*errors.StatusError); ok {
			kind = "StatusError"
			reason = "StatusError"
		} else if _, ok := det.Original.(*json.UnmarshalTypeError); ok {
			kind = NotFoundErrorCode
			reason = NotFoundErrorCode
		}

	} else if _, ok := err.(azure.AsyncOpIncompleteError); ok {
		kind = "AsyncOpIncomplete"
		reason = "AsyncOpIncomplete"
	} else if verr, ok := err.(validation.Error); ok {
		kind = "ValidationError"
		reason = verr.Message
<<<<<<< HEAD
=======
	} else if err.Error() == InvalidServerName {
		kind = InvalidServerName
		reason = InvalidServerName
	} else if err.Error() == AlreadyExists {
		kind = AlreadyExists
		reason = AlreadyExists
	} else if err.Error() == AccountNameInvalid {
		kind = AccountNameInvalid
		reason = AccountNameInvalid
>>>>>>> 1c87a637
	}
	ae.Reason = reason
	ae.Type = kind

	return &ae
}

func NewAzureErrorAzureError(err error) *AzureError {
	return NewAzureError(err).(*AzureError)
}

type AzureError struct {
	Type     string
	Reason   string
	Code     int
	Original error
}

func (e AzureError) Error() string {
	return e.Original.Error()
}<|MERGE_RESOLUTION|>--- conflicted
+++ resolved
@@ -18,11 +18,8 @@
 	InvalidServerName              = "InvalidServerName"
 	ContainerOperationFailure      = "ContainerOperationFailure"
 	ValidationError                = "ValidationError"
-<<<<<<< HEAD
-=======
 	AlreadyExists                  = "AlreadyExists"
 	AccountNameInvalid             = "AccountNameInvalid"
->>>>>>> 1c87a637
 )
 
 func NewAzureError(err error) error {
@@ -62,8 +59,6 @@
 	} else if verr, ok := err.(validation.Error); ok {
 		kind = "ValidationError"
 		reason = verr.Message
-<<<<<<< HEAD
-=======
 	} else if err.Error() == InvalidServerName {
 		kind = InvalidServerName
 		reason = InvalidServerName
@@ -73,7 +68,6 @@
 	} else if err.Error() == AccountNameInvalid {
 		kind = AccountNameInvalid
 		reason = AccountNameInvalid
->>>>>>> 1c87a637
 	}
 	ae.Reason = reason
 	ae.Type = kind
