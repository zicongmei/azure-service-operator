--- conflicted
+++ resolved
@@ -24,7 +24,7 @@
 	Message      string `json:"message,omitempty"`
 }
 
-<<<<<<< HEAD
+
 // GenericSpec is a struct to help get the KeyVaultName from the Spec
 type GenericSpec struct {
 	KeyVaultToStoreSecrets string `json:"keyVaultToStoreSecrets,omitempty"`
@@ -33,12 +33,12 @@
 // GenericResource is a struct to help get a generic resource to extract keyvault name
 type GenericResource struct {
 	Spec GenericSpec `json:"spec,omitempty"`
-=======
+}
+
 // StatusedObject used to unmarshall runtime.Object when we need Status
 type StatusedObject struct {
 	metav1.TypeMeta   `json:",inline"`
 	metav1.ObjectMeta `json:"metadata,omitempty"`
 
 	Status ASOStatus `json:"status,omitempty"`
->>>>>>> c9bf672d
 }